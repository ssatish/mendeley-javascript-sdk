'use strict';

var utils = require('./utilities');
var assign = require('object-assign');

if (typeof process === 'object' && process + '' === '[object process]') {
    global.window = {};
}

/**
 * API
 *
 * @namespace
 * @name api
 */
var methods = {
    setAuthFlow: utils.setAuthFlow,
<<<<<<< HEAD
    setBaseUrl:  utils.setBaseUrl,
=======
    setBaseUrl: utils.setBaseUrl,
    setNotifier: utils.setNotifier,
    setnewInstancetifier: utils.setnewInstancetifier
};
>>>>>>> 6f8af6a4

var endpointFactories = {
    annotations: require('./api/annotations'),
    catalog: require('./api/catalog'),
    documents: require('./api/documents'),
    files: require('./api/files'),
    folders: require('./api/folders'),
    followers: require('./api/followers'),
    groups: require('./api/groups'),
    institutions: require('./api/institutions'),
    institutionTrees: require('./api/institution-trees'),
    locations: require('./api/locations'),
    metadata: require('./api/metadata'),
    profiles: require('./api/profiles'),
    trash: require('./api/trash')
};

var endpoints = {};

function decorateWithFor (originalInstance, factory) {
    var instanceMap = {};

    originalInstance.for = function (mappingKey) {
        if (!mappingKey) {
            return originalInstance;
        }

        if (!instanceMap[mappingKey]) {
            // create a new instance
            instanceMap[mappingKey] = factory();
        }

        return instanceMap[mappingKey];
    };

    return originalInstance;
}

Object.keys(endpointFactories).forEach(function (endpointName) {
    var factory = endpointFactories[endpointName];
    var originalInstance = factory();

    endpoints[endpointName] = decorateWithFor(originalInstance, factory);
});

module.exports = assign(endpoints, methods, {
    decorateWithFor: decorateWithFor
});<|MERGE_RESOLUTION|>--- conflicted
+++ resolved
@@ -5,6 +5,25 @@
 
 if (typeof process === 'object' && process + '' === '[object process]') {
     global.window = {};
+}
+
+function decorateWithFor(originalInstance, factory) {
+    var instanceMap = {};
+
+    originalInstance.for = function (mappingKey) {
+        if (!mappingKey) {
+            return originalInstance;
+        }
+
+        if (!instanceMap[mappingKey]) {
+            // create a new instance
+            instanceMap[mappingKey] = factory();
+        }
+
+        return instanceMap[mappingKey];
+    };
+
+    return originalInstance;
 }
 
 /**
@@ -15,14 +34,9 @@
  */
 var methods = {
     setAuthFlow: utils.setAuthFlow,
-<<<<<<< HEAD
     setBaseUrl:  utils.setBaseUrl,
-=======
-    setBaseUrl: utils.setBaseUrl,
-    setNotifier: utils.setNotifier,
-    setnewInstancetifier: utils.setnewInstancetifier
+    decorateWithFor: decorateWithFor
 };
->>>>>>> 6f8af6a4
 
 var endpointFactories = {
     annotations: require('./api/annotations'),
@@ -42,32 +56,11 @@
 
 var endpoints = {};
 
-function decorateWithFor (originalInstance, factory) {
-    var instanceMap = {};
-
-    originalInstance.for = function (mappingKey) {
-        if (!mappingKey) {
-            return originalInstance;
-        }
-
-        if (!instanceMap[mappingKey]) {
-            // create a new instance
-            instanceMap[mappingKey] = factory();
-        }
-
-        return instanceMap[mappingKey];
-    };
-
-    return originalInstance;
-}
-
-Object.keys(endpointFactories).forEach(function (endpointName) {
+Object.keys(endpointFactories).forEach(function(endpointName) {
     var factory = endpointFactories[endpointName];
     var originalInstance = factory();
 
     endpoints[endpointName] = decorateWithFor(originalInstance, factory);
 });
 
-module.exports = assign(endpoints, methods, {
-    decorateWithFor: decorateWithFor
-});+module.exports = assign(endpoints, methods);